--- conflicted
+++ resolved
@@ -9,15 +9,9 @@
   "dependencies": {
     "@artsy/fresnel": "^0.0.1",
     "@babel/node": "^7.4.5",
-<<<<<<< HEAD
     "express": "^4.17.1",
-    "react": "^16.8.6",
-    "react-dom": "^16.8.6"
-=======
-    "express": "^4.17.0",
     "react": "^16.14.0",
     "react-dom": "^16.14.0"
->>>>>>> e3395076
   },
   "devDependencies": {
     "@babel/core": "7.4.5",
